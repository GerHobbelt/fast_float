#ifndef FASTFLOAT_ASCII_NUMBER_H
#define FASTFLOAT_ASCII_NUMBER_H

#include <cctype>
#include <cstdint>
#include <cstring>
#include <iterator>

#include "float_common.h"

namespace fast_float {

// Next function can be micro-optimized, but compilers are entirely
// able to optimize it well.
template <typename TCH>
fastfloat_really_inline constexpr bool is_integer(TCH c) noexcept {
  return !(c > TCH('9') || c < TCH('0'));
}

fastfloat_really_inline constexpr uint64_t byteswap(uint64_t val) {
  return (val & 0xFF00000000000000) >> 56
    | (val & 0x00FF000000000000) >> 40
    | (val & 0x0000FF0000000000) >> 24
    | (val & 0x000000FF00000000) >> 8
    | (val & 0x00000000FF000000) << 8
    | (val & 0x0000000000FF0000) << 24
    | (val & 0x000000000000FF00) << 40
    | (val & 0x00000000000000FF) << 56;
}
template <typename TCH>
fastfloat_really_inline FASTFLOAT_CONSTEXPR20
uint64_t read_u64(TCH const * chars) {
  if (cpp20_and_in_constexpr() || sizeof(TCH) > 1) {
    uint64_t val{};
    for(int i = 0; i < 8; ++i) {
      val |= uint64_t(char(*chars)) << (i * 8);
      ++chars;
    }
    return val;
  }
  uint64_t val;
  ::memcpy(&val, chars, sizeof(uint64_t));
#if FASTFLOAT_IS_BIG_ENDIAN == 1
  // Need to read as-if the number was in little-endian order.
  val = byteswap(val);
#endif
  return val;
}

fastfloat_really_inline FASTFLOAT_CONSTEXPR20
void write_u64(uint8_t *chars, uint64_t val) {
  if (cpp20_and_in_constexpr()) {
    for(int i = 0; i < 8; ++i) {
      *chars = uint8_t(val);
      val >>= 8;
      ++chars;
    }
    return;
  }
#if FASTFLOAT_IS_BIG_ENDIAN == 1
  // Need to read as-if the number was in little-endian order.
  val = byteswap(val);
#endif
  ::memcpy(chars, &val, sizeof(uint64_t));
}

// credit  @aqrit
fastfloat_really_inline FASTFLOAT_CONSTEXPR14
uint32_t parse_eight_digits_unrolled(uint64_t val) {
  const uint64_t mask = 0x000000FF000000FF;
  const uint64_t mul1 = 0x000F424000000064; // 100 + (1000000ULL << 32)
  const uint64_t mul2 = 0x0000271000000001; // 1 + (10000ULL << 32)
  val -= 0x3030303030303030;
  val = (val * 10) + (val >> 8); // val = (val * 2561) >> 8;
  val = (((val & mask) * mul1) + (((val >> 16) & mask) * mul2)) >> 32;
  return uint32_t(val);
}
template <typename TCH>
fastfloat_really_inline FASTFLOAT_CONSTEXPR20
uint32_t parse_eight_digits_unrolled(TCH const * chars)  noexcept  {
  return parse_eight_digits_unrolled(read_u64(chars));
}

// credit @aqrit
fastfloat_really_inline constexpr bool is_made_of_eight_digits_fast(uint64_t val)  noexcept  {
  return !((((val + 0x4646464646464646) | (val - 0x3030303030303030)) &
     0x8080808080808080));
}

template <typename TCH>
fastfloat_really_inline FASTFLOAT_CONSTEXPR20
bool is_made_of_eight_digits_fast(TCH const * chars)  noexcept  {
  return is_made_of_eight_digits_fast(read_u64(chars));
}

template <typename TCH>
struct parsed_number_string_t {
  int64_t exponent{0};
  uint64_t mantissa{0};
  TCH const * lastmatch{nullptr};
  bool negative{false};
  bool valid{false};
  bool too_many_digits{false};
  // contains the range of the significant digits
  span<TCH> integer{};  // non-nullable
  span<TCH> fraction{}; // nullable
};
using byte_span = span<char>;
//using parsed_number_string = parsed_number_string_t<char>;
// Assuming that you use no more than 19 digits, this will
// parse an ASCII string.
template <typename TCH>
fastfloat_really_inline FASTFLOAT_CONSTEXPR20
parsed_number_string_t<TCH> parse_number_string(TCH const *p, TCH const * pend, parse_options_t<TCH> options) noexcept {
  chars_format const fmt = options.format;
  TCH const decimal_point = options.decimal_point;

  parsed_number_string_t<TCH> answer;
  answer.valid = false;
  answer.too_many_digits = false;
<<<<<<< HEAD
  answer.negative = (*p == TCH('-'));
#if FASTFLOAT_ALLOWS_LEADING_PLUS // disabled by default
  if ((*p == TCH('-')) || (*p == TCH('+'))) {
=======
  answer.negative = (*p == '-');
#ifdef FASTFLOAT_ALLOWS_LEADING_PLUS // disabled by default
  if ((*p == '-') || (*p == '+')) {
>>>>>>> 24374ece
#else
  if (*p == TCH('-')) { // C++17 20.19.3.(7.1) explicitly forbids '+' sign here
#endif
    ++p;
    if (p == pend) {
      return answer;
    }
    if (!is_integer(*p) && (*p != decimal_point)) { // a sign must be followed by an integer or the dot
      return answer;
    }
  }
  TCH const * const start_digits = p;

  uint64_t i = 0; // an unsigned int avoids signed overflows (which are bad)

  while ((p != pend) && is_integer(*p)) {
    // a multiplication by 10 is cheaper than an arbitrary integer
    // multiplication
    i = 10 * i +
        uint64_t(*p - TCH('0')); // might overflow, we will handle the overflow later
    ++p;
  }
  TCH const * const end_of_integer_part = p;
  int64_t digit_count = int64_t(end_of_integer_part - start_digits);
  answer.integer = span<TCH>(start_digits, size_t(digit_count));
  int64_t exponent = 0;
  if ((p != pend) && (*p == decimal_point)) {
    ++p;
    TCH const * before = p;
    // can occur at most twice without overflowing, but let it occur more, since
    // for integers with many digits, digit parsing is the primary bottleneck.
    while ((std::distance(p, pend) >= 8) && is_made_of_eight_digits_fast(p)) {
      i = i * 100000000 + parse_eight_digits_unrolled(p); // in rare cases, this will overflow, but that's ok
      p += 8;
    }
    while ((p != pend) && is_integer(*p)) {
      uint8_t digit = uint8_t(*p - TCH('0'));
      ++p;
      i = i * 10 + digit; // in rare cases, this will overflow, but that's ok
    }
    exponent = before - p;
    answer.fraction = span<TCH>(before, size_t(p - before));
    digit_count -= exponent;
  }
  // we must have encountered at least one integer!
  if (digit_count == 0) {
    return answer;
  }
  int64_t exp_number = 0;            // explicit exponential part
  if ((fmt & chars_format::scientific) && (p != pend) && ((TCH('e') == *p) || (TCH('E') == *p))) {
    TCH const * location_of_e = p;
    ++p;
    bool neg_exp = false;
    if ((p != pend) && (TCH('-') == *p)) {
      neg_exp = true;
      ++p;
    } else if ((p != pend) && (TCH('+') == *p)) { // '+' on exponent is allowed by C++17 20.19.3.(7.1)
      ++p;
    }
    if ((p == pend) || !is_integer(*p)) {
      if(!(fmt & chars_format::fixed)) {
        // We are in error.
        return answer;
      }
      // Otherwise, we will be ignoring the 'e'.
      p = location_of_e;
    } else {
      while ((p != pend) && is_integer(*p)) {
        uint8_t digit = uint8_t(*p - TCH('0'));
        if (exp_number < 0x10000000) {
          exp_number = 10 * exp_number + digit;
        }
        ++p;
      }
      if(neg_exp) { exp_number = - exp_number; }
      exponent += exp_number;
    }
  } else {
    // If it scientific and not fixed, we have to bail out.
    if((fmt & chars_format::scientific) && !(fmt & chars_format::fixed)) { return answer; }
  }
  answer.lastmatch = p;
  answer.valid = true;

  // If we frequently had to deal with long strings of digits,
  // we could extend our code by using a 128-bit integer instead
  // of a 64-bit integer. However, this is uncommon.
  //
  // We can deal with up to 19 digits.
  if (digit_count > 19) { // this is uncommon
    // It is possible that the integer had an overflow.
    // We have to handle the case where we have 0.0000somenumber.
    // We need to be mindful of the case where we only have zeroes...
    // E.g., 0.000000000...000.
    TCH const * start = start_digits;
    while ((start != pend) && (*start == TCH('0') || *start == decimal_point)) {
      if(*start == TCH('0')) { digit_count --; }
      start++;
    }
    if (digit_count > 19) {
      answer.too_many_digits = true;
      // Let us start again, this time, avoiding overflows.
      // We don't need to check if is_integer, since we use the
      // pre-tokenized spans from above.
      i = 0;
      p = answer.integer.ptr;
      TCH const * int_end = p + answer.integer.len();
      const uint64_t minimal_nineteen_digit_integer{1000000000000000000};
      while((i < minimal_nineteen_digit_integer) && (p != int_end)) {
        i = i * 10 + uint64_t(*p - TCH('0'));
        ++p;
      }
      if (i >= minimal_nineteen_digit_integer) { // We have a big integers
        exponent = end_of_integer_part - p + exp_number;
      } else { // We have a value with a fractional component.
          p = answer.fraction.ptr;
          TCH const * frac_end = p + answer.fraction.len();
          while((i < minimal_nineteen_digit_integer) && (p != frac_end)) {
            i = i * 10 + uint64_t(*p - TCH('0'));
            ++p;
          }
          exponent = answer.fraction.ptr - p + exp_number;
      }
      // We have now corrected both exponent and i, to a truncated value
    }
  }
  answer.exponent = exponent;
  answer.mantissa = i;
  return answer;
}

} // namespace fast_float

#endif<|MERGE_RESOLUTION|>--- conflicted
+++ resolved
@@ -118,15 +118,9 @@
   parsed_number_string_t<TCH> answer;
   answer.valid = false;
   answer.too_many_digits = false;
-<<<<<<< HEAD
   answer.negative = (*p == TCH('-'));
-#if FASTFLOAT_ALLOWS_LEADING_PLUS // disabled by default
+#ifdef FASTFLOAT_ALLOWS_LEADING_PLUS // disabled by default
   if ((*p == TCH('-')) || (*p == TCH('+'))) {
-=======
-  answer.negative = (*p == '-');
-#ifdef FASTFLOAT_ALLOWS_LEADING_PLUS // disabled by default
-  if ((*p == '-') || (*p == '+')) {
->>>>>>> 24374ece
 #else
   if (*p == TCH('-')) { // C++17 20.19.3.(7.1) explicitly forbids '+' sign here
 #endif
