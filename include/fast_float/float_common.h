--- conflicted
+++ resolved
@@ -13,18 +13,18 @@
 namespace fast_float {
 
 #define FASTFLOAT_JSONFMT (1 << 5)
+#define FASTFLOAT_FORTRANFMT (1 << 6)
 
 enum chars_format {
   scientific = 1 << 0,
   fixed = 1 << 2,
   hex = 1 << 3,
-<<<<<<< HEAD
   no_infnan = 1 << 4,
+  // RFC 8259: https://datatracker.ietf.org/doc/html/rfc8259#section-6
   json = FASTFLOAT_JSONFMT | fixed | scientific | no_infnan,
+  // Extension of RFC 8259 where, e.g., "inf" and "nan" are allowed.
   json_or_infnan = FASTFLOAT_JSONFMT | fixed | scientific,
-=======
-  fortran = 1 << 4 | fixed | scientific,
->>>>>>> e22c0275
+  fortran = FASTFLOAT_FORTRANFMT | fixed | scientific,
   general = fixed | scientific
 };
 
