#ifndef FASTFLOAT_PARSE_NUMBER_H
#define FASTFLOAT_PARSE_NUMBER_H

#include "ascii_number.h"
#include "decimal_to_binary.h"
#include "digit_comparison.h"

#include <cmath>
#include <cstring>
#include <limits>
#include <system_error>

namespace fast_float {


namespace detail {
/**
 * Special case +inf, -inf, nan, infinity, -infinity.
 * The case comparisons could be made much faster given that we know that the
 * strings a null-free and fixed.
 **/
template <typename T, typename CharT>
from_chars_result<CharT> FASTFLOAT_CONSTEXPR14
parse_infnan(const CharT *first, const CharT *last, T &value)  noexcept  {
  from_chars_result<CharT> answer{};
  answer.ptr = first;
  answer.ec = std::errc(); // be optimistic
  bool minusSign = false;
  if (*first == CharT('-')) { // assume first < last, so dereference without checks; C++17 20.19.3.(7.1) explicitly forbids '+' here
      minusSign = true;
      ++first;
  }
<<<<<<< HEAD
#if FASTFLOAT_ALLOWS_LEADING_PLUS // disabled by default
  if (*first == CharT('+')) {
=======
#ifdef FASTFLOAT_ALLOWS_LEADING_PLUS // disabled by default
  if (*first == '+') {
>>>>>>> dc88f6f8
      ++first;
  }
#endif
  if (last - first >= 3) {
    if (fastfloat_strncasecmp(first, "nan", 3)) {
      answer.ptr = (first += 3);
      value = minusSign ? -std::numeric_limits<T>::quiet_NaN() : std::numeric_limits<T>::quiet_NaN();
      // Check for possible nan(n-char-seq-opt), C++17 20.19.3.7, C11 7.20.1.3.3. At least MSVC produces nan(ind) and nan(snan).
      if(first != last && *first == CharT('(')) {
        for(const CharT* ptr = first + 1; ptr != last; ++ptr) {
          if (*ptr == CharT(')')) {
            answer.ptr = ptr + 1; // valid nan(n-char-seq-opt)
            break;
          }
          else if(!((CharT('a') <= *ptr && *ptr <= CharT('z')) || 
              (CharT('A') <= *ptr && *ptr <= CharT('Z')) || 
              (CharT('0') <= *ptr && *ptr <= CharT('9')) || *ptr == CharT('_')))
            break; // forbidden char, not nan(n-char-seq-opt)
        }
      }
      return answer;
    }
    if (fastfloat_strncasecmp(first, "inf", 3)) {
      if ((last - first >= 8) && fastfloat_strncasecmp(first + 3, "inity", 5)) {
        answer.ptr = first + 8;
      } else {
        answer.ptr = first + 3;
      }
      value = minusSign ? -std::numeric_limits<T>::infinity() : std::numeric_limits<T>::infinity();
      return answer;
    }
  }
  answer.ec = std::errc::invalid_argument;
  return answer;
}

/**
 * Returns true if the floating-pointing rounding mode is to 'nearest'.
 * It is the default on most system. This function is meant to be inexpensive.
 * Credit : @mwalcott3
 */
fastfloat_really_inline bool rounds_to_nearest() noexcept {
  // https://lemire.me/blog/2020/06/26/gcc-not-nearest/
#if (FLT_EVAL_METHOD != 1) && (FLT_EVAL_METHOD != 0)
  return false;
#endif
  // See
  // A fast function to check your floating-point rounding mode
  // https://lemire.me/blog/2022/11/16/a-fast-function-to-check-your-floating-point-rounding-mode/
  //
  // This function is meant to be equivalent to :
  // prior: #include <cfenv>
  //  return fegetround() == FE_TONEAREST;
  // However, it is expected to be much faster than the fegetround()
  // function call.
  //
  // The volatile keywoard prevents the compiler from computing the function
  // at compile-time.
  // There might be other ways to prevent compile-time optimizations (e.g., asm).
  // The value does not need to be std::numeric_limits<float>::min(), any small
  // value so that 1 + x should round to 1 would do (after accounting for excess
  // precision, as in 387 instructions).
  static volatile float fmin = std::numeric_limits<float>::min();
  float fmini = fmin; // we copy it so that it gets loaded at most once.
  //
  // Explanation:
  // Only when fegetround() == FE_TONEAREST do we have that
  // fmin + 1.0f == 1.0f - fmin.
  //
  // FE_UPWARD:
  //  fmin + 1.0f > 1
  //  1.0f - fmin == 1
  //
  // FE_DOWNWARD or  FE_TOWARDZERO:
  //  fmin + 1.0f == 1
  //  1.0f - fmin < 1
  //
  // Note: This may fail to be accurate if fast-math has been
  // enabled, as rounding conventions may not apply.
  #ifdef FASTFLOAT_VISUAL_STUDIO
  #   pragma warning(push)
  //  todo: is there a VS warning?
  //  see https://stackoverflow.com/questions/46079446/is-there-a-warning-for-floating-point-equality-checking-in-visual-studio-2013
  #elif defined(__clang__)
  #   pragma clang diagnostic push
  #   pragma clang diagnostic ignored "-Wfloat-equal"
  #elif defined(__GNUC__)
  #   pragma GCC diagnostic push
  #   pragma GCC diagnostic ignored "-Wfloat-equal"
  #endif
  return (fmini + 1.0f == 1.0f - fmini);
  #ifdef FASTFLOAT_VISUAL_STUDIO
  #   pragma warning(pop)
  #elif defined(__clang__)
  #   pragma clang diagnostic pop
  #elif defined(__GNUC__)
  #   pragma GCC diagnostic pop
  #endif
}

} // namespace detail

template<typename T, typename CharT>
FASTFLOAT_CONSTEXPR20
from_chars_result<CharT> from_chars(const CharT *first, const CharT *last,
                             T &value, chars_format fmt /*= chars_format::general*/)  noexcept  {
  return from_chars_advanced(first, last, value, parse_options{fmt});
}

template<typename T, typename CharT>
FASTFLOAT_CONSTEXPR20
from_chars_result<CharT> from_chars_preparsed(parsed_number_string<CharT> pns, const CharT* first, const CharT* last, T& value, preparsed_parse_options options) noexcept
{
  static_assert (std::is_same<T, double>::value || std::is_same<T, float>::value, "only float and double are supported");


<<<<<<< HEAD
  from_chars_result<CharT> answer;
=======
  from_chars_result answer;
#ifdef FASTFLOAT_SKIP_WHITE_SPACE  // disabled by default
  while ((first != last) && fast_float::is_space(uint8_t(*first))) {
    first++;
  }
#endif
  if (first == last) {
    answer.ec = std::errc::invalid_argument;
    answer.ptr = first;
    return answer;
  }
  parsed_number_string pns = parse_number_string(first, last, options);
>>>>>>> dc88f6f8
  if (!pns.valid) {
    if (options.allow_inf_nan)
      return detail::parse_infnan(first, last, value);
    else {
      answer.ec = std::errc::invalid_argument;
      answer.ptr = first;
      return answer;
    }
  }
  if (pns.too_many_digits)
    parse_truncated_number_string(pns);

  answer.ec = std::errc(); // be optimistic
  answer.ptr = pns.lastmatch;
  // The implementation of the Clinger's fast path is convoluted because
  // we want round-to-nearest in all cases, irrespective of the rounding mode
  // selected on the thread.
  // We proceed optimistically, assuming that detail::rounds_to_nearest() returns
  // true.
  if (binary_format<T>::min_exponent_fast_path() <= pns.exponent && pns.exponent <= binary_format<T>::max_exponent_fast_path() && !pns.too_many_digits) {
    // Unfortunately, the conventional Clinger's fast path is only possible
    // when the system rounds to the nearest float.
    //
    // We expect the next branch to almost always be selected.
    // We could check it first (before the previous branch), but
    // there might be performance advantages at having the check
    // be last.
    if(!cpp20_and_in_constexpr() && detail::rounds_to_nearest())  {
      // We have that fegetround() == FE_TONEAREST.
      // Next is Clinger's fast path.
      if (pns.mantissa <=binary_format<T>::max_mantissa_fast_path()) {
        value = T(pns.mantissa);
        if (pns.exponent < 0) { value = value / binary_format<T>::exact_power_of_ten(-pns.exponent); }
        else { value = value * binary_format<T>::exact_power_of_ten(pns.exponent); }
        if (pns.negative) { value = -value; }
        return answer;
      }
    } else {
      // We do not have that fegetround() == FE_TONEAREST.
      // Next is a modified Clinger's fast path, inspired by Jakub Jelínek's proposal
      if (pns.exponent >= 0 && pns.mantissa <=binary_format<T>::max_mantissa_fast_path(pns.exponent)) {
#if defined(__clang__)
        // Clang may map 0 to -0.0 when fegetround() == FE_DOWNWARD
        if(pns.mantissa == 0) {
          value = pns.negative ? -0. : 0.;
          return answer;
        }
#endif
        value = T(pns.mantissa) * binary_format<T>::exact_power_of_ten(pns.exponent);
        if (pns.negative) { value = -value; }
        return answer;
      }
    }
  }
  adjusted_mantissa am = compute_float<binary_format<T>>(pns.exponent, pns.mantissa);
  if(pns.too_many_digits && am.power2 >= 0) {
    if(am != compute_float<binary_format<T>>(pns.exponent, pns.mantissa + 1)) {
      am = compute_error<binary_format<T>>(pns.exponent, pns.mantissa);
    }
  }
  // If we called compute_float<binary_format<T>>(pns.exponent, pns.mantissa) and we have an invalid power (am.power2 < 0),
  // then we need to go the long way around again. This is very uncommon.
  if(am.power2 < 0) { am = digit_comp<T>(pns, am); }
  to_float(pns.negative, am, value);
  // Test for over/underflow.
  if ((pns.mantissa != 0 && am.mantissa == 0 && am.power2 == 0) || am.power2 == binary_format<T>::infinite_power()) {
    answer.ec = std::errc::result_out_of_range;
  }
  return answer;
}

template<typename T, typename CharT>
FASTFLOAT_CONSTEXPR20
from_chars_result<CharT> from_chars_advanced(const CharT *first, const CharT *last,
                                      T &value, parse_options options)  noexcept  {

  from_chars_result<CharT> answer;
#if FASTFLOAT_SKIP_WHITE_SPACE  // disabled by default
  while ((first != last) && fast_float::is_space(uint8_t(*first))) {
    first++;
  }
#endif
  if (first == last) {
    answer.ec = std::errc::invalid_argument;
    answer.ptr = first;
    return answer;
  }
  answer = from_chars_preparsed(parse_number_string(first, last, options), first, last, value, options);
  return answer;
}

} // namespace fast_float

#endif<|MERGE_RESOLUTION|>--- conflicted
+++ resolved
@@ -30,13 +30,8 @@
       minusSign = true;
       ++first;
   }
-<<<<<<< HEAD
-#if FASTFLOAT_ALLOWS_LEADING_PLUS // disabled by default
+#ifdef FASTFLOAT_ALLOWS_LEADING_PLUS // disabled by default
   if (*first == CharT('+')) {
-=======
-#ifdef FASTFLOAT_ALLOWS_LEADING_PLUS // disabled by default
-  if (*first == '+') {
->>>>>>> dc88f6f8
       ++first;
   }
 #endif
@@ -153,22 +148,7 @@
   static_assert (std::is_same<T, double>::value || std::is_same<T, float>::value, "only float and double are supported");
 
 
-<<<<<<< HEAD
   from_chars_result<CharT> answer;
-=======
-  from_chars_result answer;
-#ifdef FASTFLOAT_SKIP_WHITE_SPACE  // disabled by default
-  while ((first != last) && fast_float::is_space(uint8_t(*first))) {
-    first++;
-  }
-#endif
-  if (first == last) {
-    answer.ec = std::errc::invalid_argument;
-    answer.ptr = first;
-    return answer;
-  }
-  parsed_number_string pns = parse_number_string(first, last, options);
->>>>>>> dc88f6f8
   if (!pns.valid) {
     if (options.allow_inf_nan)
       return detail::parse_infnan(first, last, value);
@@ -246,7 +226,7 @@
                                       T &value, parse_options options)  noexcept  {
 
   from_chars_result<CharT> answer;
-#if FASTFLOAT_SKIP_WHITE_SPACE  // disabled by default
+#ifdef FASTFLOAT_SKIP_WHITE_SPACE  // disabled by default
   while ((first != last) && fast_float::is_space(uint8_t(*first))) {
     first++;
   }
