#ifndef FASTFLOAT_PARSE_NUMBER_H
#define FASTFLOAT_PARSE_NUMBER_H

#include "ascii_number.h"
#include "decimal_to_binary.h"
#include "digit_comparison.h"
#include "float_common.h"

#include <cmath>
#include <cstring>
#include <limits>
#include <system_error>
#ifdef __has_include
  #if __has_include(<stdfloat>)
    #include <stdfloat>
  #endif
#endif
namespace fast_float {


namespace detail {
/**
 * Special case +inf, -inf, nan, infinity, -infinity.
 * The case comparisons could be made much faster given that we know that the
 * strings a null-free and fixed.
 **/
template <typename T, typename UC>
from_chars_result_t<UC> FASTFLOAT_CONSTEXPR14
parse_infnan(UC const * first, UC const * last, T &value)  noexcept  {
  from_chars_result_t<UC> answer{};
  answer.ptr = first;
  answer.ec = std::errc(); // be optimistic
  bool minusSign = false;
  if (*first == UC('-')) { // assume first < last, so dereference without checks; C++17 20.19.3.(7.1) explicitly forbids '+' here
      minusSign = true;
      ++first;
  }
#ifdef FASTFLOAT_ALLOWS_LEADING_PLUS // disabled by default
  if (*first == UC('+')) {
      ++first;
  }
#endif
  if (last - first >= 3) {
    if (fastfloat_strncasecmp(first, str_const_nan<UC>(), 3)) {
      answer.ptr = (first += 3);
      value = minusSign ? -std::numeric_limits<T>::quiet_NaN() : std::numeric_limits<T>::quiet_NaN();
      // Check for possible nan(n-char-seq-opt), C++17 20.19.3.7, C11 7.20.1.3.3. At least MSVC produces nan(ind) and nan(snan).
      if(first != last && *first == UC('(')) {
        for(UC const * ptr = first + 1; ptr != last; ++ptr) {
          if (*ptr == UC(')')) {
            answer.ptr = ptr + 1; // valid nan(n-char-seq-opt)
            break;
          }
          else if(!((UC('a') <= *ptr && *ptr <= UC('z')) || (UC('A') <= *ptr && *ptr <= UC('Z')) || (UC('0') <= *ptr && *ptr <= UC('9')) || *ptr == UC('_')))
            break; // forbidden char, not nan(n-char-seq-opt)
        }
      }
      return answer;
    }
    if (fastfloat_strncasecmp(first, str_const_inf<UC>(), 3)) {
      if ((last - first >= 8) && fastfloat_strncasecmp(first + 3, str_const_inf<UC>() + 3, 5)) {
        answer.ptr = first + 8;
      } else {
        answer.ptr = first + 3;
      }
      value = minusSign ? -std::numeric_limits<T>::infinity() : std::numeric_limits<T>::infinity();
      return answer;
    }
  }
  answer.ec = std::errc::invalid_argument;
  return answer;
}

/**
 * Returns true if the floating-pointing rounding mode is to 'nearest'.
 * It is the default on most system. This function is meant to be inexpensive.
 * Credit : @mwalcott3
 */
fastfloat_really_inline bool rounds_to_nearest() noexcept {
  // https://lemire.me/blog/2020/06/26/gcc-not-nearest/
#if (FLT_EVAL_METHOD != 1) && (FLT_EVAL_METHOD != 0)
  return false;
#endif
  // See
  // A fast function to check your floating-point rounding mode
  // https://lemire.me/blog/2022/11/16/a-fast-function-to-check-your-floating-point-rounding-mode/
  //
  // This function is meant to be equivalent to :
  // prior: #include <cfenv>
  //  return fegetround() == FE_TONEAREST;
  // However, it is expected to be much faster than the fegetround()
  // function call.
  //
  // The volatile keywoard prevents the compiler from computing the function
  // at compile-time.
  // There might be other ways to prevent compile-time optimizations (e.g., asm).
  // The value does not need to be std::numeric_limits<float>::min(), any small
  // value so that 1 + x should round to 1 would do (after accounting for excess
  // precision, as in 387 instructions).
  static volatile float fmin = std::numeric_limits<float>::min();
  float fmini = fmin; // we copy it so that it gets loaded at most once.
  //
  // Explanation:
  // Only when fegetround() == FE_TONEAREST do we have that
  // fmin + 1.0f == 1.0f - fmin.
  //
  // FE_UPWARD:
  //  fmin + 1.0f > 1
  //  1.0f - fmin == 1
  //
  // FE_DOWNWARD or  FE_TOWARDZERO:
  //  fmin + 1.0f == 1
  //  1.0f - fmin < 1
  //
  // Note: This may fail to be accurate if fast-math has been
  // enabled, as rounding conventions may not apply.
  #ifdef FASTFLOAT_VISUAL_STUDIO
  #   pragma warning(push)
  //  todo: is there a VS warning?
  //  see https://stackoverflow.com/questions/46079446/is-there-a-warning-for-floating-point-equality-checking-in-visual-studio-2013
  #elif defined(__clang__)
  #   pragma clang diagnostic push
  #   pragma clang diagnostic ignored "-Wfloat-equal"
  #elif defined(__GNUC__)
  #   pragma GCC diagnostic push
  #   pragma GCC diagnostic ignored "-Wfloat-equal"
  #endif
  return (fmini + 1.0f == 1.0f - fmini);
  #ifdef FASTFLOAT_VISUAL_STUDIO
  #   pragma warning(pop)
  #elif defined(__clang__)
  #   pragma clang diagnostic pop
  #elif defined(__GNUC__)
  #   pragma GCC diagnostic pop
  #endif
}

} // namespace detail

<<<<<<< HEAD
template <typename T>
struct from_chars_caller
{
  template <typename UC>
  FASTFLOAT_CONSTEXPR20
  static from_chars_result_t<UC> call(UC const * first, UC const * last,
                                      T &value, parse_options_t<UC> options)  noexcept {
    return from_chars_advanced(first, last, value, options);
  }
};

#if __STDCPP_FLOAT32_T__ == 1
template <>
struct from_chars_caller<std::float32_t>
{
  template <typename UC>
  FASTFLOAT_CONSTEXPR20
  static from_chars_result_t<UC> call(UC const * first, UC const * last,
                                      std::float32_t &value, parse_options_t<UC> options) noexcept{
    // if std::float32_t is defined, and we are in C++23 mode; macro set for float32; 
    // set value to float due to equivalence between float and float32_t
    float val;
    auto ret = from_chars_advanced(first, last, val, options);
    value = val;
    return ret;
  }
};
#endif

#if __STDCPP_FLOAT64_T__ == 1
template <>
struct from_chars_caller<std::float64_t>
{
  template <typename UC>
  FASTFLOAT_CONSTEXPR20
  static from_chars_result_t<UC> call(UC const * first, UC const * last,
                                      std::float64_t &value, parse_options_t<UC> options) noexcept{
    // if std::float64_t is defined, and we are in C++23 mode; macro set for float64;
    // set value as double due to equivalence between double and float64_t
    double val;
    auto ret = from_chars_advanced(first, last, val, options);
    value = val;
    return ret;
  }
};
#endif


template<typename T, typename UC>
=======
template<typename T, typename UC, typename>
>>>>>>> f3206192
FASTFLOAT_CONSTEXPR20
from_chars_result_t<UC> from_chars(UC const * first, UC const * last,
                             T &value, chars_format fmt /*= chars_format::general*/)  noexcept  {
  return from_chars_caller<T>::call(first, last, value, parse_options_t<UC>(fmt));
}

template<typename T, typename UC>
FASTFLOAT_CONSTEXPR20
from_chars_result_t<UC> from_chars_advanced(UC const * first, UC const * last,
                                      T &value, parse_options_t<UC> options)  noexcept  {

  static_assert (is_supported_float_type<T>(), "only float and double are supported");
  static_assert (is_supported_char_type<UC>(), "only char, wchar_t, char16_t and char32_t are supported");

  from_chars_result_t<UC> answer;
#ifdef FASTFLOAT_SKIP_WHITE_SPACE  // disabled by default
  while ((first != last) && fast_float::is_space(uint8_t(*first))) {
    first++;
  }
#endif
  if (first == last) {
    answer.ec = std::errc::invalid_argument;
    answer.ptr = first;
    return answer;
  }
  parsed_number_string_t<UC> pns = parse_number_string<UC>(first, last, options);
  if (!pns.valid) {
    if (options.format & chars_format::no_infnan) {
      answer.ec = std::errc::invalid_argument;
      answer.ptr = first;
      return answer;
    } else {
      return detail::parse_infnan(first, last, value);
    }
  }

  answer.ec = std::errc(); // be optimistic
  answer.ptr = pns.lastmatch;
  // The implementation of the Clinger's fast path is convoluted because
  // we want round-to-nearest in all cases, irrespective of the rounding mode
  // selected on the thread.
  // We proceed optimistically, assuming that detail::rounds_to_nearest() returns
  // true.
  if (binary_format<T>::min_exponent_fast_path() <= pns.exponent && pns.exponent <= binary_format<T>::max_exponent_fast_path() && !pns.too_many_digits) {
    // Unfortunately, the conventional Clinger's fast path is only possible
    // when the system rounds to the nearest float.
    //
    // We expect the next branch to almost always be selected.
    // We could check it first (before the previous branch), but
    // there might be performance advantages at having the check
    // be last.
    if(!cpp20_and_in_constexpr() && detail::rounds_to_nearest())  {
      // We have that fegetround() == FE_TONEAREST.
      // Next is Clinger's fast path.
      if (pns.mantissa <=binary_format<T>::max_mantissa_fast_path()) {
        value = T(pns.mantissa);
        if (pns.exponent < 0) { value = value / binary_format<T>::exact_power_of_ten(-pns.exponent); }
        else { value = value * binary_format<T>::exact_power_of_ten(pns.exponent); }
        if (pns.negative) { value = -value; }
        return answer;
      }
    } else {
      // We do not have that fegetround() == FE_TONEAREST.
      // Next is a modified Clinger's fast path, inspired by Jakub Jelínek's proposal
      if (pns.exponent >= 0 && pns.mantissa <=binary_format<T>::max_mantissa_fast_path(pns.exponent)) {
#if defined(__clang__) || defined(FASTFLOAT_32BIT)
        // Clang may map 0 to -0.0 when fegetround() == FE_DOWNWARD
        if(pns.mantissa == 0) {
          value = pns.negative ? T(-0.) : T(0.);
          return answer;
        }
#endif
        value = T(pns.mantissa) * binary_format<T>::exact_power_of_ten(pns.exponent);
        if (pns.negative) { value = -value; }
        return answer;
      }
    }
  }
  adjusted_mantissa am = compute_float<binary_format<T>>(pns.exponent, pns.mantissa);
  if(pns.too_many_digits && am.power2 >= 0) {
    if(am != compute_float<binary_format<T>>(pns.exponent, pns.mantissa + 1)) {
      am = compute_error<binary_format<T>>(pns.exponent, pns.mantissa);
    }
  }
  // If we called compute_float<binary_format<T>>(pns.exponent, pns.mantissa) and we have an invalid power (am.power2 < 0),
  // then we need to go the long way around again. This is very uncommon.
  if(am.power2 < 0) { am = digit_comp<T>(pns, am); }
  to_float(pns.negative, am, value);
  // Test for over/underflow.
  if ((pns.mantissa != 0 && am.mantissa == 0 && am.power2 == 0) || am.power2 == binary_format<T>::infinite_power()) {
    answer.ec = std::errc::result_out_of_range;
  }
  return answer;
}


template <typename T, typename UC, typename>
FASTFLOAT_CONSTEXPR20
from_chars_result_t<UC> from_chars(UC const* first, UC const* last, T& value, int base) noexcept
{
  static_assert (is_supported_char_type<UC>(), "only char, wchar_t, char16_t and char32_t are supported");

  from_chars_result_t<UC> answer;
#ifdef FASTFLOAT_SKIP_WHITE_SPACE  // disabled by default
  while ((first != last) && fast_float::is_space(uint8_t(*first))) {
    first++;
  }
#endif
  if (first == last || base < 2 || base > 36) {
    answer.ec = std::errc::invalid_argument;
    answer.ptr = first;
    return answer;
  }
  return parse_int_string(first, last, value, base);
}

} // namespace fast_float

#endif<|MERGE_RESOLUTION|>--- conflicted
+++ resolved
@@ -137,7 +137,6 @@
 
 } // namespace detail
 
-<<<<<<< HEAD
 template <typename T>
 struct from_chars_caller
 {
@@ -187,10 +186,6 @@
 
 
 template<typename T, typename UC>
-=======
-template<typename T, typename UC, typename>
->>>>>>> f3206192
-FASTFLOAT_CONSTEXPR20
 from_chars_result_t<UC> from_chars(UC const * first, UC const * last,
                              T &value, chars_format fmt /*= chars_format::general*/)  noexcept  {
   return from_chars_caller<T>::call(first, last, value, parse_options_t<UC>(fmt));
