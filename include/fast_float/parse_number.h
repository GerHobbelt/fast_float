#ifndef FASTFLOAT_PARSE_NUMBER_H
#define FASTFLOAT_PARSE_NUMBER_H

#include "ascii_number.h"
#include "decimal_to_binary.h"
#include "digit_comparison.h"

#include <cmath>
#include <cstring>
#include <limits>
#include <system_error>

namespace fast_float {


namespace detail {
/**
 * Special case +inf, -inf, nan, infinity, -infinity.
 * The case comparisons could be made much faster given that we know that the
 * strings a null-free and fixed.
 **/
template <typename T, typename TCH>
from_chars_result_t<TCH> FASTFLOAT_CONSTEXPR14
parse_infnan(TCH const * first, TCH const * last, T &value)  noexcept  {
  from_chars_result_t<TCH> answer{};
  answer.ptr = first;
  answer.ec = std::errc(); // be optimistic
  bool minusSign = false;
  if (*first == TCH('-')) { // assume first < last, so dereference without checks; C++17 20.19.3.(7.1) explicitly forbids '+' here
      minusSign = true;
      ++first;
  }
<<<<<<< HEAD
#if FASTFLOAT_ALLOWS_LEADING_PLUS // disabled by default
  if (*first == TCH('+')) {
=======
#ifdef FASTFLOAT_ALLOWS_LEADING_PLUS // disabled by default
  if (*first == '+') {
>>>>>>> 24374ece
      ++first;
  }
#endif
  if (last - first >= 3) {
    if (fastfloat_strncasecmp(first, str_const_nan<TCH>(), 3)) {
      answer.ptr = (first += 3);
      value = minusSign ? -std::numeric_limits<T>::quiet_NaN() : std::numeric_limits<T>::quiet_NaN();
      // Check for possible nan(n-char-seq-opt), C++17 20.19.3.7, C11 7.20.1.3.3. At least MSVC produces nan(ind) and nan(snan).
      if(first != last && *first == TCH('(')) {
        for(TCH const * ptr = first + 1; ptr != last; ++ptr) {
          if (*ptr == TCH(')')) {
            answer.ptr = ptr + 1; // valid nan(n-char-seq-opt)
            break;
          }
          else if(!((TCH('a') <= *ptr && *ptr <= TCH('z')) || (TCH('A') <= *ptr && *ptr <= TCH('Z')) || (TCH('0') <= *ptr && *ptr <= TCH('9')) || *ptr == TCH('_')))
            break; // forbidden char, not nan(n-char-seq-opt)
        }
      }
      return answer;
    }
    if (fastfloat_strncasecmp(first, str_const_inf<TCH>(), 3)) {
      if ((last - first >= 8) && fastfloat_strncasecmp(first + 3, str_const_inf<TCH>() + 3, 5)) {
        answer.ptr = first + 8;
      } else {
        answer.ptr = first + 3;
      }
      value = minusSign ? -std::numeric_limits<T>::infinity() : std::numeric_limits<T>::infinity();
      return answer;
    }
  }
  answer.ec = std::errc::invalid_argument;
  return answer;
}

/**
 * Returns true if the floating-pointing rounding mode is to 'nearest'.
 * It is the default on most system. This function is meant to be inexpensive.
 * Credit : @mwalcott3
 */
fastfloat_really_inline bool rounds_to_nearest() noexcept {
  // https://lemire.me/blog/2020/06/26/gcc-not-nearest/
#if (FLT_EVAL_METHOD != 1) && (FLT_EVAL_METHOD != 0)
  return false;
#endif
  // See
  // A fast function to check your floating-point rounding mode
  // https://lemire.me/blog/2022/11/16/a-fast-function-to-check-your-floating-point-rounding-mode/
  //
  // This function is meant to be equivalent to :
  // prior: #include <cfenv>
  //  return fegetround() == FE_TONEAREST;
  // However, it is expected to be much faster than the fegetround()
  // function call.
  //
  // The volatile keywoard prevents the compiler from computing the function
  // at compile-time.
  // There might be other ways to prevent compile-time optimizations (e.g., asm).
  // The value does not need to be std::numeric_limits<float>::min(), any small
  // value so that 1 + x should round to 1 would do (after accounting for excess
  // precision, as in 387 instructions).
  static volatile float fmin = std::numeric_limits<float>::min();
  float fmini = fmin; // we copy it so that it gets loaded at most once.
  //
  // Explanation:
  // Only when fegetround() == FE_TONEAREST do we have that
  // fmin + 1.0f == 1.0f - fmin.
  //
  // FE_UPWARD:
  //  fmin + 1.0f > 1
  //  1.0f - fmin == 1
  //
  // FE_DOWNWARD or  FE_TOWARDZERO:
  //  fmin + 1.0f == 1
  //  1.0f - fmin < 1
  //
  // Note: This may fail to be accurate if fast-math has been
  // enabled, as rounding conventions may not apply.
  #ifdef FASTFLOAT_VISUAL_STUDIO
  #   pragma warning(push)
  //  todo: is there a VS warning?
  //  see https://stackoverflow.com/questions/46079446/is-there-a-warning-for-floating-point-equality-checking-in-visual-studio-2013
  #elif defined(__clang__)
  #   pragma clang diagnostic push
  #   pragma clang diagnostic ignored "-Wfloat-equal"
  #elif defined(__GNUC__)
  #   pragma GCC diagnostic push
  #   pragma GCC diagnostic ignored "-Wfloat-equal"
  #endif
  return (fmini + 1.0f == 1.0f - fmini);
  #ifdef FASTFLOAT_VISUAL_STUDIO
  #   pragma warning(pop)
  #elif defined(__clang__)
  #   pragma clang diagnostic pop
  #elif defined(__GNUC__)
  #   pragma GCC diagnostic pop
  #endif
}

} // namespace detail

template<typename T, typename TCH>
FASTFLOAT_CONSTEXPR20
from_chars_result_t<TCH> from_chars(TCH const * first, TCH const * last,
                             T &value, chars_format fmt /*= chars_format::general*/)  noexcept  {
  return from_chars_advanced(first, last, value, parse_options_t<TCH>{fmt});
}

template<typename T, typename TCH>
FASTFLOAT_CONSTEXPR20
from_chars_result_t<TCH> from_chars_advanced(TCH const * first, TCH const * last,
                                      T &value, parse_options_t<TCH> options)  noexcept  {

  static_assert (std::is_same<T, double>::value || std::is_same<T, float>::value, "only float and double are supported");
  static_assert (std::is_same<TCH, char>::value ||
                 std::is_same<TCH, wchar_t>::value ||
                 std::is_same<TCH, char16_t>::value ||
                 std::is_same<TCH, char32_t>::value , "only char, wchar_t, char16_t and char32_t are supported");

<<<<<<< HEAD
  from_chars_result_t<TCH> answer;
#if FASTFLOAT_SKIP_WHITE_SPACE  // disabled by default
=======

  from_chars_result answer;
#ifdef FASTFLOAT_SKIP_WHITE_SPACE  // disabled by default
>>>>>>> 24374ece
  while ((first != last) && fast_float::is_space(uint8_t(*first))) {
    first++;
  }
#endif
  if (first == last) {
    answer.ec = std::errc::invalid_argument;
    answer.ptr = first;
    return answer;
  }
  parsed_number_string_t<TCH> pns = parse_number_string<TCH>(first, last, options);
  if (!pns.valid) {
    return detail::parse_infnan(first, last, value);
  }
  answer.ec = std::errc(); // be optimistic
  answer.ptr = pns.lastmatch;
  // The implementation of the Clinger's fast path is convoluted because
  // we want round-to-nearest in all cases, irrespective of the rounding mode
  // selected on the thread.
  // We proceed optimistically, assuming that detail::rounds_to_nearest() returns
  // true.
  if (binary_format<T>::min_exponent_fast_path() <= pns.exponent && pns.exponent <= binary_format<T>::max_exponent_fast_path() && !pns.too_many_digits) {
    // Unfortunately, the conventional Clinger's fast path is only possible
    // when the system rounds to the nearest float.
    //
    // We expect the next branch to almost always be selected.
    // We could check it first (before the previous branch), but
    // there might be performance advantages at having the check
    // be last.
    if(!cpp20_and_in_constexpr() && detail::rounds_to_nearest())  {
      // We have that fegetround() == FE_TONEAREST.
      // Next is Clinger's fast path.
      if (pns.mantissa <=binary_format<T>::max_mantissa_fast_path()) {
        value = T(pns.mantissa);
        if (pns.exponent < 0) { value = value / binary_format<T>::exact_power_of_ten(-pns.exponent); }
        else { value = value * binary_format<T>::exact_power_of_ten(pns.exponent); }
        if (pns.negative) { value = -value; }
        return answer;
      }
    } else {
      // We do not have that fegetround() == FE_TONEAREST.
      // Next is a modified Clinger's fast path, inspired by Jakub Jelínek's proposal
      if (pns.exponent >= 0 && pns.mantissa <=binary_format<T>::max_mantissa_fast_path(pns.exponent)) {
#if defined(__clang__)
        // Clang may map 0 to -0.0 when fegetround() == FE_DOWNWARD
        if(pns.mantissa == 0) {
          value = pns.negative ? -0. : 0.;
          return answer;
        }
#endif
        value = T(pns.mantissa) * binary_format<T>::exact_power_of_ten(pns.exponent);
        if (pns.negative) { value = -value; }
        return answer;
      }
    }
  }
  adjusted_mantissa am = compute_float<binary_format<T>>(pns.exponent, pns.mantissa);
  if(pns.too_many_digits && am.power2 >= 0) {
    if(am != compute_float<binary_format<T>>(pns.exponent, pns.mantissa + 1)) {
      am = compute_error<binary_format<T>>(pns.exponent, pns.mantissa);
    }
  }
  // If we called compute_float<binary_format<T>>(pns.exponent, pns.mantissa) and we have an invalid power (am.power2 < 0),
  // then we need to go the long way around again. This is very uncommon.
  if(am.power2 < 0) { am = digit_comp<T>(pns, am); }
  to_float(pns.negative, am, value);
  // Test for over/underflow.
  if ((pns.mantissa != 0 && am.mantissa == 0 && am.power2 == 0) || am.power2 == binary_format<T>::infinite_power()) {
    answer.ec = std::errc::result_out_of_range;
  }
  return answer;
}

} // namespace fast_float

#endif<|MERGE_RESOLUTION|>--- conflicted
+++ resolved
@@ -30,13 +30,8 @@
       minusSign = true;
       ++first;
   }
-<<<<<<< HEAD
-#if FASTFLOAT_ALLOWS_LEADING_PLUS // disabled by default
+#ifdef FASTFLOAT_ALLOWS_LEADING_PLUS // disabled by default
   if (*first == TCH('+')) {
-=======
-#ifdef FASTFLOAT_ALLOWS_LEADING_PLUS // disabled by default
-  if (*first == '+') {
->>>>>>> 24374ece
       ++first;
   }
 #endif
@@ -155,14 +150,8 @@
                  std::is_same<TCH, char16_t>::value ||
                  std::is_same<TCH, char32_t>::value , "only char, wchar_t, char16_t and char32_t are supported");
 
-<<<<<<< HEAD
   from_chars_result_t<TCH> answer;
-#if FASTFLOAT_SKIP_WHITE_SPACE  // disabled by default
-=======
-
-  from_chars_result answer;
 #ifdef FASTFLOAT_SKIP_WHITE_SPACE  // disabled by default
->>>>>>> 24374ece
   while ((first != last) && fast_float::is_space(uint8_t(*first))) {
     first++;
   }
